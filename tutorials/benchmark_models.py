from collections import namedtuple
import pandas as pd
import numpy  as np

from etfl.io.json import load_json_model
from etfl.optim.config import standard_solver_config, growth_uptake_config

from etfl.optim.variables import GrowthActivation, BinaryActivator

from time import time
from copy import copy

from etfl.optim.utils import fix_growth, release_growth, \
                            get_active_growth_bounds, safe_optim

try:
    from gurobipy import GRB
except ModuleNotFoundError:
    pass

solver = 'optlang-gurobi'
# solver = 'optlang-cplex'


def _va_sim(model):
    model.objective.direction = 'max'
    sol_max = safe_optim(model)

    model.objective.direction = 'min'
    sol_min = safe_optim(model)

    return sol_min, sol_max


def simulate(available_uptake, model, variables, warm_start=None):

    model.logger.info('available_uptake = {}'.format(available_uptake))
    model.reactions.EX_glc__D_e.lower_bound = available_uptake
    model.growth_reaction.lower_bound = 0
    model.growth_reaction.upper_bound = 10

    model.objective = model.growth_reaction.id
    model.objective.direction = 'max'

    out = safe_optim(model)

    if model.solver.status == 'infeasible':
        ret = {'obj':np.nan,
               'mu': np.nan,
               'mu_lb':np.nan,
               'mu_ub':np.nan,
               'available_substrate':available_uptake,
               'uptake':np.nan,
               'prot_ratio':np.nan,
               'mrna_ratio':np.nan
               }
        for var in variables:
            ret[var + '_lb'] = np.nan
            ret[var + '_ub'] = np.nan
        print('INFEASIBLE SOLUTION AT q={}'.format(available_uptake))
        return pd.Series(ret)

    growth_solution = copy(model.solution)
    mu_i, mu_lb, mu_ub = get_active_growth_bounds(model)
    mu = model.growth_reaction.flux
    # release_warm_start(model)

    try:
        prot_ratio = model.interpolation_variable.prot_ggdw.variable.primal
        mrna_ratio = model.interpolation_variable.mrna_ggdw.variable.primal
    except AttributeError:
        # Model without Neidhardt data
        prot_ratio = np.nan
        mrna_ratio = np.nan


    ret = {'obj':model.solution.objective_value,
           'mu': mu,
           'mu_lb':mu_lb,
           'mu_ub':mu_ub,
           'available_substrate':-1*available_uptake,
           'uptake':-1*growth_solution.fluxes['EX_glc__D_e'],
           'prot_ratio':prot_ratio,
           'mrna_ratio':mrna_ratio
           }

    fix_growth(model, model.solution)

    for var in variables:
        model.objective = model.variables.get(var)

        lb, ub = _va_sim(model)

        ret[var + '_lb'] = lb.objective_value
        ret[var + '_ub'] = ub.objective_value

    print(pd.Series(ret))

    release_growth(model)
    # apply_warm_start(model, growth_solution)

    return pd.Series(ret)

if __name__ == '__main__':
    # Do things

    variables = [
                'EZ_rib',
                'EZ_rnap',
                # 'EZ_dummy_enzyme',
                # 'MR_dummy_gene',
                 ]


    # uptake_range = pd.Series(np.arange(-1,-40, -1))
    # uptake_range = pd.Series(np.arange(-1,-30, -1))
    uptake_range = pd.Series(np.arange(-1,-20, -1))

    model_files = {
        # 'EFL':'iJO1366_EFL_1783_enz_128_bins__20190221_165945.json',
        # 'ETFL':'SlackModel iJO1366_ETFL_1783_enz_128_bins__20190221_172509.json',
        # 'vEFL':'iJO1366_vEFL_1783_enz_128_bins__20190221_182321.json',
        # 'vETFL':'SlackModel iJO1366_vETFL_1783_enz_128_bins__20190221_185154.json',
        # 'vETFL65':'SlackModel iJO1366_vETFL_1783_enz_128_bins__20190221_194424.json',
        # 'vETFL_infer':'SlackModel iJO1366_vETFL_infer_2088_enz_128_bins__20190221_204202.json',
        # 'vETFL65_infer': 'SlackModel iJO1366_vETFL_infer_2088_enz_128_bins__20190221_220847.json',
<<<<<<< HEAD

        # 'EFL':'iJO1366_EFL_431_enz_128_bins__20190121_080047.json',
        # 'ETFL':'SlackModel iJO1366_ETFL_431_enz_128_bins__20190121_110027.json',
        # 'vEFL':'iJO1366_vEFL_431_enz_128_bins__20190121_090316.json',
=======
        #
        'EFL':'iJO1366_EFL_431_enz_128_bins__20190121_080047.json',
        'ETFL':'SlackModel iJO1366_ETFL_431_enz_128_bins__20190121_110027.json',
        'vEFL':'iJO1366_vEFL_431_enz_128_bins__20190121_090316.json',
>>>>>>> 1f446ba3
        'vETFL':'SlackModel iJO1366_vETFL_431_enz_128_bins__20190122_145700.json',
        'vETFL65':'SlackModel iJO1366_vETFL_431_enz_128_bins__20190122_155755.json',
        'vETFL_infer':'SlackModel iJO1366_vETFL_2084_enz_128_bins__20190122_170118.json',
        'vETFL65_infer':'SlackModel iJO1366_vETFL_2084_enz_128_bins__20190124_082824.json',
    }

    models = {k:load_json_model('models/'+v,solver=solver) for k,v in model_files.items()}
    data = {}

    for name,model in models.items():
        growth_uptake_config(model)
        model.warm_start = None
        model.logger.info('Simulating ...')
        start = time()
        data[name] = uptake_range.apply(simulate, args=[model,variables])
        stop = time()
        print('Elapsed time: {}'.format(stop - start))
        data[name].to_csv('outputs/benchmark_{}.csv'.format(name))<|MERGE_RESOLUTION|>--- conflicted
+++ resolved
@@ -124,17 +124,10 @@
         # 'vETFL65':'SlackModel iJO1366_vETFL_1783_enz_128_bins__20190221_194424.json',
         # 'vETFL_infer':'SlackModel iJO1366_vETFL_infer_2088_enz_128_bins__20190221_204202.json',
         # 'vETFL65_infer': 'SlackModel iJO1366_vETFL_infer_2088_enz_128_bins__20190221_220847.json',
-<<<<<<< HEAD
-
-        # 'EFL':'iJO1366_EFL_431_enz_128_bins__20190121_080047.json',
-        # 'ETFL':'SlackModel iJO1366_ETFL_431_enz_128_bins__20190121_110027.json',
-        # 'vEFL':'iJO1366_vEFL_431_enz_128_bins__20190121_090316.json',
-=======
         #
         'EFL':'iJO1366_EFL_431_enz_128_bins__20190121_080047.json',
         'ETFL':'SlackModel iJO1366_ETFL_431_enz_128_bins__20190121_110027.json',
         'vEFL':'iJO1366_vEFL_431_enz_128_bins__20190121_090316.json',
->>>>>>> 1f446ba3
         'vETFL':'SlackModel iJO1366_vETFL_431_enz_128_bins__20190122_145700.json',
         'vETFL65':'SlackModel iJO1366_vETFL_431_enz_128_bins__20190122_155755.json',
         'vETFL_infer':'SlackModel iJO1366_vETFL_2084_enz_128_bins__20190122_170118.json',

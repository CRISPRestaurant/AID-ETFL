# -*- coding: utf-8 -*-

from os.path import join as pjoin
import os

import cobra

import pandas as pd

import numpy as np

from pytfa.io import load_thermoDB,                    \
                            read_lexicon, annotate_from_lexicon,            \
                            read_compartment_data, apply_compartment_data

from .utils import infer_enzyme_from_gpr

from ..core.expression import is_me_compatible
from ..core import Enzyme, Ribosome, RNAPolymerase, ThermoMEModel, MEModel
from ..core.rna import mRNA

from collections import defaultdict
from numbers import Number

import re

def clean_string(s):

    s = s.replace('-','_')

    # Remove invalid characters
    s = re.sub('[^0-9a-zA-Z_]', '', s)

    # Remove leading characters until we find a letter or underscore
    s = re.sub('^[^a-zA-Z_]+', '', s)

    return s

file_dir = os.path.dirname(os.path.abspath(__file__))
data_dir = pjoin(file_dir,'../../organism_data/info_ecoli')

#########################
###     BASE MODEL    ###
#########################

def get_model(solver):
    vanilla_model = cobra.io.load_json_model('iJO1366_with_xrefs.json')
    vanilla_model.slim_optimize()
    vanilla_model.solver = solver
    vanilla_model.slim_optimize()


    def sanitize_varnames(model):
        for met in model.metabolites:
            if met.id[0].isdigit():
                met.id = '_' + met.id
        for rxn in model.reactions:
            if rxn.id[0].isdigit():
                rxn.id = '_' + rxn.id
        model.repair()

        return model

    # Add cystein -> selenocystein transformation for convenience
    selcys = cobra.Metabolite(id='selcys__L_c', compartment='c', formula='C3H7NO2Se')
    selcys_rxn = cobra.Reaction(id='PSEUDO_selenocystein_synthase',
                                name='PSEUDO Selenocystein_Synthase')
    selcys_rxn.add_metabolites(
        {vanilla_model.metabolites.cys__L_c: -1, selcys: +1})
    vanilla_model.add_reactions([selcys_rxn])

    sanitize_varnames(vanilla_model)
    vanilla_model.slim_optimize()
    return vanilla_model

# ------------------------------------------------------------
# Thermo
# ------------------------------------------------------------

def get_thermo_data():
    # Load Thermo data
    thermo_data = load_thermoDB(pjoin(file_dir,'../../../pytfa/data/thermo_data.thermodb'))
    lexicon = read_lexicon('thermo_data/iJO1366_lexicon.csv')
    # lexicon = curate_lexicon(read_lexicon('thermo_data/iJO1366_lexicon.csv'))
    compartment_data = read_compartment_data('thermo_data/iJO1366_compartment_data.json')


    def curate_lexicon(lexicon):
        ix = pd.Series(lexicon.index)
        ix = ix.apply(lambda s: str.replace(s,'-','__'))
        ix = ix.apply(lambda s: '_'+s if s[0].isdigit() else s)
        lexicon.index = ix
        return lexicon

    lexicon = curate_lexicon(lexicon)

    return thermo_data, lexicon, compartment_data

#------------------------------------------------------------
# Data
#------------------------7.54--------------------------------

# Essentials
def get_essentials():
    return dict(atp='atp_c',
                adp='adp_c',
                amp='amp_c',
                gtp='gtp_c',
                gdp='gdp_c',
                pi='pi_c',
                ppi='ppi_c',
                h2o='h2o_c',
                h='h_c')

# Growth-related abundances

def get_neidhardt_data():

    neidhardt_data = pd.read_excel(pjoin(data_dir,'neidhardt_tab2.xlsx'),
                                   skiprows=range(0,6),
                                   skipfooter=22)
    mu_cols = ['mu=0.6','mu=1.0','mu=1.5','mu=2.0','mu=2.5']
    neidhardt_data.columns = ['parameter','symbol','units',*mu_cols,
                              'observed_parameters','footnote']
    neidhardt_data.set_index('symbol', inplace=True)

    Pc = neidhardt_data.loc['Pc (μg)'][mu_cols] # μg/10^9 cells
    Rc = neidhardt_data.loc['Rc (μg)'][mu_cols] # μg/10^9 cells
    Dc = neidhardt_data.loc['Gc (μg)'][mu_cols] # μg/10^9 cells
    Mc = neidhardt_data.loc['Mc (μg)'][mu_cols] # μg dry weight/10^9 cells

    neidhardt_prel = (Pc/Mc).astype(float)
    neidhardt_rrel = (Rc/Mc).astype(float)
    neidhardt_drel = (Dc/Mc).astype(float)
    neidhardt_mu = pd.Series(Pc.index.str.replace('mu=','')).astype(float)

    return neidhardt_mu, neidhardt_rrel, neidhardt_prel, neidhardt_drel



#------------------------------------------------------------
# Expression
#------------------------------------------------------------

# Data
# Sequences from KEGG
nt_sequences = pd.read_csv(pjoin(data_dir,'iJO1366_nt_seq_kegg.csv'),
                           index_col = 0,
                           header = None)[1]

def get_nt_sequences():
    return nt_sequences


# iJO kcat info from:
# Davidi, Dan, et al.
# "Global characterization of in vivo enzyme catalytic rates and their correspondence to in vitro kcat measurements."
# Proceedings of the National Academy of Sciences 113.12 (2016): 3401-3406.
kcat_info_milo = pd.read_excel(pjoin(data_dir,'pnas.1514240113.sd01.xlsx'),
                               sheet_name='kcat 1s',
                               header=1,
                               )
kmax_info_milo = pd.read_excel(pjoin(data_dir,'pnas.1514240113.sd01.xlsx'),
                               sheet_name='kmax 1s',
                               header=1,
                               )
kcat_info_aggregated    = pd.read_csv(pjoin(data_dir,'aggregated_kcats.csv'),
                                      index_col = 0)
ec_info_ecocyc          = pd.read_csv(pjoin(data_dir,'complex2ec.csv'),
                                      index_col = 0)
composition_info_ecocyc = pd.read_csv(pjoin(data_dir,'complex2genes.csv'),
                                      index_col = 0)
reaction2complexes_info_obrien = pd.read_excel(
    pjoin(data_dir, 'obrien2013_SI_tab10.xlsx'), index_col=0, usecols=[0, 1])
complexes2peptides_info_obrien = pd.read_excel(
    pjoin(data_dir, 'obrien2013_SI_tab1.xlsx'), index_col=0, usecols=[0, 1])

reaction2complexes_info_lloyd = pd.read_csv(
    pjoin(data_dir, 'lloyd_2018_enzyme_reaction_association.txt'),
    delimiter = '\t',
    index_col = 0,
    header=None)
reaction2complexes_info_lloyd.columns = ['Enzymes']
complexes2peptides_info_lloyd = pd.read_csv(
    pjoin(data_dir, 'lloyd_2018_protein_complexes.txt'),
    delimiter = '\t',
    index_col = 0,
    usecols=[0,2],
    header = None)
complexes2peptides_info_lloyd.columns = ['Gene composition']

gene_names = pd.read_csv(pjoin(data_dir,'gene2bname.txt'), delimiter='\t',
                         index_col=0)


# mRNA degardation rates from
# Bernstein et al. (2002) Proc. Natl. Acad. Sci. USA, 10.1073/pnas.112318199
# "Global analysis of mRNA decay and abundance in Escherichia coli at single-gene resolution using two-color fluorescent DNA microarrays"
bernstein_ecoli_deg_rates = pd.read_excel(
    pjoin(data_dir,'bernstein_2002_mrna_deg.xls'),
    skiprows=range(8),
    index_col=0)


# Bionumber
# http://bionumbers.hms.harvard.edu/bionumber.aspx?id=100528
# ID	100528
# Property	GC content of E. coli K12 chromosome
# Organism	Bacteria Escherichia coli
# Value	50.8
# Units	%
# Reference	Escherichia coli K12 (Escherichia coli K12 substr. MG1655) Genome Browser Gateway link scroll down to slightly above bottom of page
# Comments	GC content value given 50.79%. Length of chromosome 4,639,675bp. Retrieved March 29th 2017
# Assumed GC ratio of 0.5078
gc_ratio = 0.5078 # %
chromosome_len = 4639675 # bp

def get_ecoli_gen_stats():
    return chromosome_len, gc_ratio

def get_ratios():
    # Bionumbers
    # ID        104876
    # Property  Amino acid composition of the proteins from E. coli cell supernatant
    # http://bionumbers.hms.harvard.edu/bionumber.aspx?id=104876
    # Unit: per 100 moles aas
    aa_ratios = {
        'K':9.01/100,  # lys__L_c
        'H':1.91/100,  # his__L_c
        'R':7.30/100,  # arg__L_c
        'D':8.30/100,  # asp__L_c
        'E':10.08/100, # glu__L_c
        'G':8.18/100,  # gly_c
        'A':10.98/100, # ala__L_c
        'V':9.63/100,  # val__L_c
        'L':7.40/100,  # leu__L_c
        'I':5.51/100,  # ile__L_c
        'T':5.22/100,  # thr__L_c
        'S':4.38/100,  # ser__L_c
        'P':3.67/100,  # pro__L_c
        'Y':1.78/100,  # tyr__L_c
        'F':3.03/100,  # phe__L_c
        'W':0.69/100,  # trp__L_c
        'M':2.40/100,  # met__L_c
        'C':0.53/100,  # cys__L_c
    }


    nt_ratios = {'u':0.5*(1-gc_ratio),
                 'a':0.5*(1-gc_ratio),
                 'g':0.5*gc_ratio,
                 'c':0.5*gc_ratio,
                 }

    return nt_ratios,aa_ratios



def get_monomers_dict():

    aa_dict = {'A': 'ala__L_c',
               'R': 'arg__L_c',
               'N': 'asn__L_c',
               'D': 'asp__L_c',
               # 'B':'asx',
               'C': 'cys__L_c',
               'E': 'glu__L_c',
               'Q': 'gln__L_c',
               # 'Z':'glx',
               'G': 'gly_c',
               'H': 'his__L_c',
               'I': 'ile__L_c',
               'L': 'leu__L_c',
               'K': 'lys__L_c',
               'M': 'met__L_c',
               'F': 'phe__L_c',
               'P': 'pro__L_c',
               'S': 'ser__L_c',
               'T': 'thr__L_c',
               'U': 'selcys__L_c',
               'W': 'trp__L_c',
               'Y': 'tyr__L_c',
               'V': 'val__L_c', }

    rna_nucleotides = {
                'u': 'utp_c',
                'g': 'gtp_c',
                'a': 'atp_c',
                'c': 'ctp_c'}

    rna_nucleotides_mp = {
                'u': 'ump_c',
                'g': 'gmp_c',
                'a': 'amp_c',
                'c': 'cmp_c'}

    dna_nucleotides = {
                't': 'dttp_c',
                'g': 'dgtp_c',
                'a': 'datp_c',
                'c': 'dctp_c'}


    return aa_dict, rna_nucleotides, rna_nucleotides_mp, dna_nucleotides


def remove_from_biomass_equation(model, nt_dict, aa_dict, atp_id, adp_id,
                                 h2o_id, h_id, pi_id):

    # According to discussions, should only remove GAM

    mets_to_rm = dict()

    old_total_stoich = abs(sum([x for x in
                                model.growth_reaction.metabolites.values() if
                                x<0]))

    expression_mets = list(nt_dict.values()) + list(aa_dict.values())

    for m,stoich in model.growth_reaction.metabolites.items():
        if m.id in expression_mets:
            mets_to_rm[m] = -1*stoich

    model.growth_reaction.add_metabolites(mets_to_rm)

    # We need to add back the ATP from the GAM that we just removed but should
    # still be taken into account. Indeed, nADP =/= nATP in the original
    # biomass reaction:
    # -54.119975 atp_c + .... --> 53.95 adp_c

    atp = model.metabolites.get_by_id(atp_id)
    adp = model.metabolites.get_by_id(adp_id)
    pi  = model.metabolites.get_by_id(pi_id)
    h2o = model.metabolites.get_by_id(h2o_id)
    h = model.metabolites.get_by_id(h_id)
    atp_recovery = model.growth_reaction.metabolites[adp]
    model.growth_reaction.add_metabolites({atp:-1*atp_recovery})



# Prot degradation
# Nath, Kamalendu, and Arthur L. Koch.
# "Protein degradation in Escherichia coli II. Strain differences in the degradation of protein and nucleic acid resulting from starvation."
# Journal of Biological Chemistry 246.22 (1971): 6956-6967.
# http://www.jbc.org/content/246/22/6956.full.pdf
# The total amount of enzyme undergoing degradation (2 to 7%) was the same
# during growth and during various kinds of starvation.
kdeg_low, kdeg_up = 0.02, 0.07
kdeg_enz = (kdeg_low + kdeg_up)/2

# From :
# http://book.bionumbers.org/how-fast-do-rnas-and-proteins-degrade/
# Figure 1: Measured half lives of mRNAs in E. coli, budding yeast and mouse NIH3T3 fibroblasts.
# (A, adapted from J. A. Bernstein et al., Proc. Natl Acad. Sci. USA 99:9697, 2002;
#  B, adapted from Y. Wang et al., Proc. Natl Acad. Sci. USA 99:5860, 2002;
#  C. adapted from B. Schwanhausser, Nature, 473:337, 2013).
# -------
# Mean half life of mrna is 5 minutes in ecoli
# tau = t_0.5 /ln(2)
# kdeg = 1-exp(1hr/tau)
kdeg_mrna = 1-np.exp(-60*np.log(2)/5)

# Average mrna length from Bionumber 100023
# http://bionumbers.hms.harvard.edu/bionumber.aspx?&id=100023&ver=3
# mrna_length_avg = 370
mrna_length_avg = 1000

# Average peptide length
peptide_length_avg = int(np.round(mrna_length_avg/3))

def get_mrna_metrics():
    return kdeg_mrna, mrna_length_avg

def get_enz_metrics():
    return kdeg_enz, peptide_length_avg

# Generate a coupling dict
def is_gpr(s):
    return bool(s) and s != '[]'


# Milo kcats
#############

def get_homomer_coupling_dict(model, mode = 'kcat'):
    if mode == 'kcat':
        k_info = kcat_info_milo
        k_column = 'kcat per active site [1/s]'
        n_column = 'catalytic sites per complex'
    elif mode == 'kmax':
        k_info = kmax_info_milo
        k_column = 'kmax per polypeptide chain [s-1]'
        n_column = 'polypeptides per complex'
    elif isinstance(mode, Number):
        k_info = kmax_info_milo
        k_column = 'kmax per polypeptide chain [s-1]'
        n_column = 'polypeptides per complex'

    else:
        raise Exception("Mode {} not understood. Should be 'kcat' or 'kmax' "
                        "or a number")

    coupling_dict = dict()

    for x in model.reactions:
        composition, kcat_bwd, kcat_fwd = get_rate_constant(x, k_info,
                                                            k_column,
                                                            n_column)
        if isinstance(mode, Number):
            # It is a number
            kcat_fwd = kcat_bwd = mode

        if kcat_fwd == 0 and kcat_bwd == 0:
            continue

        if kcat_bwd == 0:
            kcat_bwd = kcat_fwd

        if kcat_fwd == 0:
            kcat_fwd = kcat_bwd

        if not composition:
            # WE cannot make the enzyme. To infer a composition, use
            # infer_missing_enzymes in get_coupling_dict
            continue
        #FIXME several polypeptides per complex ??

        new_enzyme = Enzyme(x.id,
                            kcat_fwd=kcat_fwd,
                            kcat_bwd=kcat_bwd,
                            kdeg=kdeg_enz,
                            composition = composition)

        coupling_dict[x.id] = [new_enzyme]

    return coupling_dict


def get_rate_constant(reaction, k_info, k_column, n_column):
    k_data = k_info[k_info['reaction (model name)'] == reaction.id]
    k_data_reverse = k_info[k_info['reaction (model name)'] == reaction.id + '_reverse']
    data = kcat_info_milo[kcat_info_milo['reaction (model name)'] == reaction.id]
    data_reverse = kcat_info_milo[kcat_info_milo['reaction (model name)'] == reaction.id + '_reverse']
    kcat_fwd = 0
    kcat_bwd = 0
    composition = {}
    if len(k_data) > 0:
        candidate_k = k_data[k_column].iloc[0]
        n_peptides = data['polypeptides per complex'].iloc[0] \
            if len(data) > 0 else 1
        n_sites = data[n_column].iloc[0] \
            if len(data) > 0 else 1

        kcat_fwd = candidate_k \
                   * n_sites \
                   * 3600  # s/h
        composition = {k_data['bnumber'].iloc[0]: n_peptides}
    if len(k_data_reverse) > 0:
        candidate_k = k_data_reverse[k_column].iloc[0]
        n_peptides = data_reverse['polypeptides per complex'].iloc[0] \
            if len(data_reverse) > 0 else 1
        n_sites = data_reverse[n_column].iloc[0] \
            if len(data_reverse) > 0 else 1

        kcat_bwd = candidate_k \
                   * n_sites \
                   * 3600  # s/h
        composition = {
            k_data_reverse['bnumber'].iloc[0]: n_peptides} \
            if not composition else composition
    return composition, kcat_bwd, kcat_fwd


# Aggregated kcats
##################

def ec2ecocyc(ec_number):
    if not isinstance(ec_number, list):
        return ec_info_ecocyc[ec_info_ecocyc['ec'] == ec_number]
    else:
        return ec_info_ecocyc[ec_info_ecocyc['ec'].isin(ec_number)]

def score_against_genes(putative_genes, reaction_genes):
    score = 0

    putative_genes_list = putative_genes.split('" // "')
    reaction_gene_list  = [x.name for x in reaction_genes]
    s1 = len(set(putative_genes_list).intersection(reaction_gene_list))
    s2 = len(set(putative_genes_list).difference  (reaction_gene_list))
    s3 = len(set(reaction_gene_list) .difference  (putative_genes_list))

    score = 2*s1-s2-s3
    # print(putative_genes_list, reaction_gene_list, score)
    return score

def match_ec_genes_ecocyc(ecocyc, genes, threshold=0.5):
    this_data = composition_info_ecocyc[composition_info_ecocyc['complex'].isin(ecocyc)]
    scores = this_data['putative_genes'].apply(score_against_genes, args=[genes])
    selectable = this_data[scores>len(genes)*threshold]
    if len(selectable) == 0:
        return None, scores
    else:
        return selectable[scores == scores.max()].iloc[0], scores

def ecocyc2composition(ecocyc):
    ecocyc_comp = composition_info_ecocyc[composition_info_ecocyc['complex'] == ecocyc]
    # We do a left join to get the bnumbers that are used in the model
    composition_data = ecocyc_comp.merge(gene_names, right_index=True,
                                  how='left', left_on='gene')
    composition = defaultdict(int)
    for e,row in ecocyc_comp.iterrows():
        this_gene = row['gene']
        try:
            this_b_number = gene_names.loc[this_gene]['b#']
            composition[this_b_number] += composition_data['coeffs'].iloc[0]
        except:
            # ecoli.logger.warning('Could not find gene associated to {}'
            #                      .format(row['obj_ids']))
            # ecoli.logger.info(ecocyc_comp)
            pass

    return composition

comp_regex = re.compile(r'(b[0-9]{4})\((\d?)\)')

def complex2composition(complex_name):
    # Silence modifications
    if '_mod_' in complex_name:
        complex_name = complex_name[0:complex_name.index('_mod_')]

    try:
        composition_string = complexes2peptides_info_lloyd.loc[complex_name,'Gene composition']
    except KeyError:
        composition_string = complexes2peptides_info_obrien.loc[complex_name,'Gene composition']

    composition_dict = {}
    groups = comp_regex.findall(composition_string)
    for peptide, stoich in groups:
        if stoich == '':
            stoich = 1
        else:
            stoich = int(stoich)
        composition_dict[peptide] = stoich

    return composition_dict

def ec2kcat(ec_number):
    try:
        return kcat_info_aggregated['kcat'].loc[ec_number].max() * 3600  # s/h
    except KeyError:
        return None

def check_id_in_reaction_list(the_id, df):
    if the_id in df.index:
        return the_id
    elif the_id[0] == '_' and the_id[1:] in df.index:
        return the_id[1:]
    elif the_id + '1' in df.index:
        return the_id + '1'
    else:
        return ''


def get_aggregated_coupling_dict(model, coupling_dict = dict()):
    aggregated_coupling_dict = defaultdict(list)

    for x in model.reactions:
        # reactions starting with a number have been sanitized to start with '_'
        if x.id in coupling_dict:
            # We already have info
            continue

        if 'ec_numbers' not in x.notes or x.notes['ec_numbers'] == ['nan']:
            # There is nothing we can do
            continue

        reaction_ecs = x.notes['ec_numbers']

        lloyd_id = check_id_in_reaction_list(x.id, reaction2complexes_info_lloyd)
        obrien_id = check_id_in_reaction_list(x.id, reaction2complexes_info_obrien)

        if lloyd_id:
            complex_names = reaction2complexes_info_lloyd.loc[lloyd_id,'Enzymes']\
                .split(' OR ')
        elif obrien_id:
            complex_names = reaction2complexes_info_obrien.loc[obrien_id,'Enzymes']\
                .split(' OR ')
        else:
            continue

        for e,this_complex_name in enumerate(complex_names):

            # Start with this:
            composition = complex2composition(this_complex_name)
            if not composition:
                # Skip this one
                continue

            this_ec = x.notes['ec_numbers'][0]
            kcat = ec2kcat(this_ec)

            if kcat is None:
                continue

            cleaned_cplx_name = clean_string(this_complex_name)

            new_enzyme = Enzyme('{}_{}'.format(x.id,cleaned_cplx_name),
                                name='{}_{}: {}'.format(x.id, e, this_complex_name),
                                kcat=kcat,
                                kdeg=kdeg_enz,
                                composition = composition)

            new_enzyme.notes['EC'] = this_ec

            aggregated_coupling_dict[x.id].append(new_enzyme)

    return aggregated_coupling_dict


def get_lloyd_keffs():
    import json
    with open(pjoin(data_dir, 'lloyd_2018_keffs.json'), 'r') as fid:
        keffs = json.load(fid)

    new_keffs = dict()

    for key in keffs.keys():
        new_key = key.replace('keff_','')
        new_key = new_key.replace('_DASH_','-')
<<<<<<< HEAD
        new_keffs[new_key] = keffs[key] * 3600  # s/h
=======
        new_keffs[new_key] = keffs[key]* 3600  # s/h
>>>>>>> 1f446ba3

    return new_keffs

def get_keffs_from_complex_name(keffs, name):
    try:
        kcat_fwd = keffs[name + '_forward_priming_keff']
    except KeyError:
        kcat_fwd = None
    try:
        kcat_bwd = keffs[name + '_reverse_priming_keff']
    except KeyError:
        kcat_bwd = None

<<<<<<< HEAD
    return kcat_fwd, kcat_bwd

def get_lloyd_coupling_dict(model, select = None):

=======
    return kcat_fwd,kcat_bwd




def get_lloyd_coupling_dict(model, select=None):
>>>>>>> 1f446ba3
    if select is None:
        select = model.reactions.list_attr('id')

    aggregated_coupling_dict = defaultdict(list)
    keffs = get_lloyd_keffs()

    for xid in select:
        x = model.reactions.get_by_id(xid)
        lloyd_id = check_id_in_reaction_list(x.id, reaction2complexes_info_lloyd)
        obrien_id = check_id_in_reaction_list(x.id, reaction2complexes_info_obrien)

        if lloyd_id:
            complex_names = reaction2complexes_info_lloyd.loc[lloyd_id, 'Enzymes'] \
                .split(' OR ')
        elif obrien_id:
            complex_names = reaction2complexes_info_obrien.loc[obrien_id, 'Enzymes'] \
                .split(' OR ')
        else:
            continue

        for e, this_complex_name in enumerate(complex_names):

            # Start with this:
            composition = complex2composition(this_complex_name)
            if not composition:
                # Skip this one
                continue

            cleaned_cplx_name = clean_string(this_complex_name)
<<<<<<< HEAD
            keff_name = '{}_{}'.format(x.id,this_complex_name)
            enz_name =  '{}_{}'.format(x.id,cleaned_cplx_name)
=======
            keff_name = '{}_{}'.format(x.id, this_complex_name)
            enz_name = '{}_{}'.format(x.id, cleaned_cplx_name)
>>>>>>> 1f446ba3
            kcat_fwd, kcat_bwd = get_keffs_from_complex_name(keffs, keff_name)

            if kcat_fwd is None and kcat_bwd is None:
                continue
            elif kcat_fwd is None:
                kcat_fwd = kcat_bwd
            elif kcat_bwd is None:
                kcat_bwd = kcat_fwd
<<<<<<< HEAD

=======
>>>>>>> 1f446ba3

            new_enzyme = Enzyme(enz_name,
                                name='{}_{}: {}'.format(x.id, e, this_complex_name),
                                kcat_fwd=kcat_fwd,
                                kcat_bwd=kcat_bwd,
                                # kcat_fwd=5*kcat_fwd,
                                # kcat_bwd=5*kcat_bwd,
                                kdeg=kdeg_enz,
                                composition=composition)

            aggregated_coupling_dict[x.id].append(new_enzyme)

    return aggregated_coupling_dict


def get_coupling_dict(model, mode, atps_name = None, infer_missing_enz=False):
    homomer_coupling_dict = get_homomer_coupling_dict(model, mode=mode)
    aggregated_coupling_dict = get_aggregated_coupling_dict(model, homomer_coupling_dict)
    # lloyd_dict = get_lloyd_coupling_dict(model)
    coupling_dict = dict()
    # Most important last
    # coupling_dict.update(lloyd_dict)
    coupling_dict.update(aggregated_coupling_dict)
    coupling_dict.update(homomer_coupling_dict)

    if infer_missing_enz:
        inferred_enz = dict()

        if isinstance(mode, Number):
            kcat = mode
        else:
            kcat = get_average_kcat()

        for r in model.reactions:
            if r.id in coupling_dict:
                continue

            if r.id not in coupling_dict \
                    and is_me_compatible(r):
                inferred_enz[r.id] = infer_enzyme_from_gpr(r,
                                                           default_kcat=kcat,
                                                           default_kdeg=kdeg_enz)

        coupling_dict.update(inferred_enz)

    # ATP Synthase bypasses numeric kcat
    if atps_name is not None:
        atps = get_atp_synthase_coupling(atps_name)
        coupling_dict.update(atps)

    # coupling_dict.update(get_transporters_coupling())

    return coupling_dict

def get_average_kcat():
    # return np.median(list(get_lloyd_keffs().values()))
    return np.mean(list(get_lloyd_keffs().values()))

def get_atp_synthase_coupling(atps_name):
    """
    ATP synthesis rate of F1F0 ATP synthase
    Range 	at room temperature ∼0.060-0.10 μmol/min/mg of membrane protein : at 37°C 0.20 μmol/min/mg of membrane protein
    Organism 	Bacteria Escherichia coli
    Reference 	Tomashek JJ, Glagoleva OB, Brusilow WS. The Escherichia coli F1F0 ATP synthase displays biphasic synthesis kinetics. J Biol Chem. 2004 Feb 6 279(6):4465-70 DOI: 10.1074/jbc.M310826200 p.4467 right column bottom paragraphPubMed ID14602713
    Primary Source 	[18] Etzold C, Deckers-Hebestreit G, Altendorf K. Turnover number of Escherichia coli F0F1 ATP synthase for ATP synthesis in membrane vesicles. Eur J Biochem. 1997 Jan 15 243(1-2):336-43.PubMed ID9030757
    Method 	Luciferase assay
    Comments 	P.4467 right column bottom paragraph: "Previously, Etzold et al. (primary source) used the luciferase assay to measure the turnover number of the ATP synthase during synthesis by membrane vesicles of E. coli. They measured ATP synthesis rates of ∼0.060-0.10 μmol/min/mg of membrane protein at room temperature and 0.20 μmol/min/mg of membrane protein at 37 °C."
    Entered by 	Uri M
    ID 	115175
    :return:
    """

    #      umol/(mg.min)  *  min/h  * mmol/umol * mg/g
    # kcat = 0.08           *  60     * 1
    kcat = 232           *  3600     * 1
    composition = {
        'b3733':1,
        'b3738':1,
        'b3732':3,
        'b3736':2,
        'b3731':1,
        'b3735':1,
        'b3737':10,
        'b3734':3,
        }

    atp_synthase = Enzyme(atps_name,
                        name='ATP Synthase',
                        kcat_fwd=kcat,
                        kcat_bwd=kcat,
                        kdeg=kdeg_enz,
                        composition=composition)

    return {atps_name:[atp_synthase]}

<<<<<<< HEAD
# def get_transporters_coupling():
#     from etfl.core.enzymes import Enzyme
#     from etfl.data.ecoli import kdeg_enz
#
#     coupling = dict()
#
#     # Lactose:
#     lcts_rxn = 'LCTStpp'
#     # Olsen, S. G., and R. J. Brooker.
#     # "Analysis of the structural specificity of the lactose permease toward sugars."
#     # Journal of Biological Chemistry 264.27 (1989): 15982-15987.
#     # http://www.jbc.org/content/264/27/15982.full.pdf+html
#     # Hammes GG (2005). Spectroscopy for the biological sciences. Hoboken, N.J.: Wiley-Interscience. p. 140. ISBN 9780471713449.
#     # The protein has twelve transmembrane alpha-helices and its molecular weight is 45,000 Daltons
#     kcat_lac = 210 / 1000 * 60 * 1000 / 45  # nmol/min/mgProt * mmol/nmol
#                                             #  * min/h * mgProt/gProt * gProt/mmol
#
#     composition = {'b0343':1}
#     lactose_permease = Enzyme(lcts_rxn,
#                               name='Lactose permease',
#                               kcat = kcat_lac,
#                               kdeg=kdeg_enz,
#                               composition = composition)
#
#     coupling[lcts_rxn] = [lactose_permease,]
#
#     # Glucose
#
#     # Do O2, Glc, Ac
#
#     return coupling
=======

def get_transporters_coupling(model, additional_enz):

    coupling_dict = get_lloyd_coupling_dict(model, select=additional_enz)

    curated_refs = pd.read_csv(pjoin(data_dir,'transporters_kcats.csv'),
                               header=0, skiprows=[1,], # Units row
                               index_col=0)

    # UNIPROT has non SI units:
        # umol / (min.mgEnz) *    g/mol               *mol/umol * min/h  * mg/g
    curated_refs['etfl_kcat'] = \
        curated_refs['kcat'] * curated_refs['weight'] * 1e-6    *  60    * 1000

    curated_dict = defaultdict(list)

    for rxn, row in curated_refs.iterrows():

        if row['kcat'] == 0:
            continue

        composition = {row['gene'] : 1}
        enz_id = '{}_{}'.format(rxn,row['gene'])
        enz_name = '{}, {} isoform'.format(rxn,row['gene'])
        enz = Enzyme(enz_id,
                        name=enz_name,
                        kcat_fwd=row['etfl_kcat'] * 3600,
                        kcat_bwd=row['etfl_kcat'] * 3600,
                        kdeg=kdeg_enz,
                        composition=composition)
        curated_dict[rxn].append(enz)

    coupling_dict.update(curated_dict)
    print(curated_refs)
    return coupling_dict

>>>>>>> 1f446ba3

def get_mrna_dict(model):
    mrna_dict = dict()

    # Generate a mRNA dict

    for x in nt_sequences.index:
        try:
            the_gene = model.genes.get_by_id(x)
        except KeyError:
            model.genes += [cobra.Gene(id=x)]
            the_gene = model.genes.get_by_id(x)

        # Try to get half life from Bernstein et al.
        try:
            t_half = bernstein_ecoli_deg_rates.loc[x.upper()]['medium, min.1'] #M9 medium
            # Mean half life of mrna is 5 minutes in ecoli
            # tau = t_0.5 /ln(2)
            # kdeg = 1/tau [min^-1] * [min/h]
            this_kdeg_mrna = (60 * np.log(2) / t_half)
        except KeyError:
            this_kdeg_mrna = kdeg_mrna # Average value of 5 mins

        if np.isnan(this_kdeg_mrna):
            this_kdeg_mrna = kdeg_mrna # Average value of 5 mins

        new_mrna = mRNA(x,
                        kdeg = this_kdeg_mrna,
                        gene_id = the_gene.id)
        mrna_dict[x] = new_mrna
    return mrna_dict


# Half life of a ribosome is 5 days
kdeg_rib = 0.0023
def get_rib():
    """
    # Ribosome

    rRNA:
    b3851: K01977 16S ribosomal RNA | (RefSeq) rrsA; 16S ribosomal RNA of rrnA operon
    b3854: K01980 23S ribosomal RNA | (RefSeq) rrlA; 23S ribosomal RNA of rrnA operon
    b3855: K01985 5S ribosomal RNA | (RefSeq) rrfA; 5S ribosomal RNA of rrnA operon
    # rPeptides:
    See file ribosomal_proteins_ecoli.tsv

    :return:
    """
    #[ ribosomes and RNAP ]#
    rpeptide_genes = pd.read_csv(pjoin(data_dir,'ribosomal_proteins_ecoli.tsv'),
                                 delimiter='\t',
                                 header=None)[0]
    rpeptide_genes = rpeptide_genes.str.split(':').apply(lambda x:x[1])

    rrna_genes = ['b3851', 'b3854', 'b3855']

    rib = Ribosome(id='rib', name='Ribosome', kribo=12 * 3600, kdeg=kdeg_rib,
                   composition = rpeptide_genes, rrna=rrna_genes)
    return rib

# http://bionumbers.hms.harvard.edu/bionumber.aspx?&id=100060&ver=32
# Bionumber ID  100060
# Value 	    85 nt/sec
# Source        Bremer, H., Dennis, P. P. (1996) Modulation of chemical composition and other parameters of the cell by growth rate.
#               Neidhardt, et al. eds. Escherichia coli and Salmonella typhimurium: Cellular and Molecular Biology, 2nd ed. chapter 97 Table 3

ktrans = 85

def get_rnap():
    """
    # RNAP

    b3295: K03040 DNA-directed RNA polymerase subunit alpha [EC:2.7.7.6] | (RefSeq) rpoA; RNA polymerase, alpha subunit
    b3649: K03060 DNA-directed RNA polymerase subunit omega [EC:2.7.7.6] | (RefSeq) rpoZ; RNA polymerase, omega subunit
    b3987: K03043 DNA-directed RNA polymerase subunit beta [EC:2.7.7.6] | (RefSeq) rpoB; RNA polymerase, beta subunit
    b3988: K03046 DNA-directed RNA polymerase subunit beta' [EC:2.7.7.6] | (RefSeq) rpoC; RNA polymerase, beta prime subunit

    :return:
    """

    rnap_genes = ['b3295','b3649','b3987','b3988']
    rnap = RNAPolymerase(id='rnap',
                         name='RNA Polymerase',
                         ktrans = ktrans*3600,
                         # kdeg = 0.2,
                         kdeg = kdeg_enz,
                         composition = rnap_genes)


    return rnap<|MERGE_RESOLUTION|>--- conflicted
+++ resolved
@@ -627,11 +627,8 @@
     for key in keffs.keys():
         new_key = key.replace('keff_','')
         new_key = new_key.replace('_DASH_','-')
-<<<<<<< HEAD
         new_keffs[new_key] = keffs[key] * 3600  # s/h
-=======
-        new_keffs[new_key] = keffs[key]* 3600  # s/h
->>>>>>> 1f446ba3
+
 
     return new_keffs
 
@@ -645,19 +642,13 @@
     except KeyError:
         kcat_bwd = None
 
-<<<<<<< HEAD
-    return kcat_fwd, kcat_bwd
-
-def get_lloyd_coupling_dict(model, select = None):
-
-=======
     return kcat_fwd,kcat_bwd
 
 
 
 
 def get_lloyd_coupling_dict(model, select=None):
->>>>>>> 1f446ba3
+git commit -u 
     if select is None:
         select = model.reactions.list_attr('id')
 
@@ -687,13 +678,10 @@
                 continue
 
             cleaned_cplx_name = clean_string(this_complex_name)
-<<<<<<< HEAD
-            keff_name = '{}_{}'.format(x.id,this_complex_name)
-            enz_name =  '{}_{}'.format(x.id,cleaned_cplx_name)
-=======
+
             keff_name = '{}_{}'.format(x.id, this_complex_name)
             enz_name = '{}_{}'.format(x.id, cleaned_cplx_name)
->>>>>>> 1f446ba3
+
             kcat_fwd, kcat_bwd = get_keffs_from_complex_name(keffs, keff_name)
 
             if kcat_fwd is None and kcat_bwd is None:
@@ -702,10 +690,7 @@
                 kcat_fwd = kcat_bwd
             elif kcat_bwd is None:
                 kcat_bwd = kcat_fwd
-<<<<<<< HEAD
-
-=======
->>>>>>> 1f446ba3
+
 
             new_enzyme = Enzyme(enz_name,
                                 name='{}_{}: {}'.format(x.id, e, this_complex_name),
@@ -801,39 +786,6 @@
 
     return {atps_name:[atp_synthase]}
 
-<<<<<<< HEAD
-# def get_transporters_coupling():
-#     from etfl.core.enzymes import Enzyme
-#     from etfl.data.ecoli import kdeg_enz
-#
-#     coupling = dict()
-#
-#     # Lactose:
-#     lcts_rxn = 'LCTStpp'
-#     # Olsen, S. G., and R. J. Brooker.
-#     # "Analysis of the structural specificity of the lactose permease toward sugars."
-#     # Journal of Biological Chemistry 264.27 (1989): 15982-15987.
-#     # http://www.jbc.org/content/264/27/15982.full.pdf+html
-#     # Hammes GG (2005). Spectroscopy for the biological sciences. Hoboken, N.J.: Wiley-Interscience. p. 140. ISBN 9780471713449.
-#     # The protein has twelve transmembrane alpha-helices and its molecular weight is 45,000 Daltons
-#     kcat_lac = 210 / 1000 * 60 * 1000 / 45  # nmol/min/mgProt * mmol/nmol
-#                                             #  * min/h * mgProt/gProt * gProt/mmol
-#
-#     composition = {'b0343':1}
-#     lactose_permease = Enzyme(lcts_rxn,
-#                               name='Lactose permease',
-#                               kcat = kcat_lac,
-#                               kdeg=kdeg_enz,
-#                               composition = composition)
-#
-#     coupling[lcts_rxn] = [lactose_permease,]
-#
-#     # Glucose
-#
-#     # Do O2, Glc, Ac
-#
-#     return coupling
-=======
 
 def get_transporters_coupling(model, additional_enz):
 
@@ -870,8 +822,6 @@
     print(curated_refs)
     return coupling_dict
 
->>>>>>> 1f446ba3
-
 def get_mrna_dict(model):
     mrna_dict = dict()
 

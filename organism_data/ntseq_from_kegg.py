--- conflicted
+++ resolved
@@ -1,53 +1,44 @@
-import cobra
-import pandas as pd
-import numpy as np
-import requests
-
-from os.path import join as pjoin
-
-data_folder = 'info_ecoli'
-
-kegg_url = "http://rest.kegg.jp/get/{org}:{gene_name}/ntseq"
-
-ecoli = cobra.io.load_json_model('../models/iJO1366.json')
-
-all_b_genes = pd.Series(['eco:{}'.format(x.id) for x in ecoli.genes])
-
-rnap_genes = pd.Series(['eco:b3295','eco:b3649','eco:b3987','eco:b3988'])
-rrna_genes = pd.Series(['eco:b3851','eco:b3854','eco:b3855'])
-rpeptide_genes = pd.read_csv(pjoin(data_folder,'ribosomal_proteins_ecoli.tsv'),
-                             delimiter='\t',
-                             header=None)[0]
-
-<<<<<<< HEAD
-other_genes = 'eco:' + pd.read_csv(pjoin(data_folder,'coupling_dict_peptide_genes.csv'),
-                             index_col=0,
-                             header=None)
-other_genes.columns = [0]
-other_genes = other_genes[0]
-
-all_b_genes = pd.concat([all_b_genes, rnap_genes, rrna_genes, rpeptide_genes, other_genes])
-all_b_genes.drop_duplicates(inplace=True)
-=======
-transporter_genes = pd.read_csv(pjoin(data_dir,'transporters_kcats.csv'),
-                               header=0, skiprows=[1,], # Units row
-                               index_col=0)['gene']
-
-all_b_genes = pd.concat([all_b_genes, rnap_genes, rrna_genes, rpeptide_genes, transporter_genes])
->>>>>>> 1f446ba3
-
-def get_from_kegg(gene_id):
-    org,gene_name = gene_id.split(':')
-    response = requests.post(kegg_url.format(org=org,
-                                             gene_name=gene_name))
-    if response.ok:
-        eol_ix = response.text.find('\n')
-        text = response.text[eol_ix+1:].replace('\n','')
-        return text
-    else:
-        return np.nan
-
-nt_sequences = all_b_genes.apply(get_from_kegg)
-nt_sequences.index = all_b_genes.str.split(':').apply(lambda x:x[1])
-nt_sequences.dropna(inplace = True)
+import cobra
+import pandas as pd
+import numpy as np
+import requests
+
+from os.path import join as pjoin
+
+data_folder = 'info_ecoli'
+
+kegg_url = "http://rest.kegg.jp/get/{org}:{gene_name}/ntseq"
+
+ecoli = cobra.io.load_json_model('../models/iJO1366.json')
+
+all_b_genes = pd.Series(['eco:{}'.format(x.id) for x in ecoli.genes])
+
+rnap_genes = pd.Series(['eco:b3295','eco:b3649','eco:b3987','eco:b3988'])
+rrna_genes = pd.Series(['eco:b3851','eco:b3854','eco:b3855'])
+rpeptide_genes = pd.read_csv(pjoin(data_folder,'ribosomal_proteins_ecoli.tsv'),
+                             delimiter='\t',
+                             header=None)[0]
+
+transporter_genes = pd.read_csv(pjoin(data_dir,'transporters_kcats.csv'),
+                               header=0, skiprows=[1,], # Units row
+                               index_col=0)['gene']
+
+all_b_genes = pd.concat([all_b_genes, rnap_genes, rrna_genes, rpeptide_genes, transporter_genes])
+all_b_genes.drop_duplicates(inplace=True)
+
+
+def get_from_kegg(gene_id):
+    org,gene_name = gene_id.split(':')
+    response = requests.post(kegg_url.format(org=org,
+                                             gene_name=gene_name))
+    if response.ok:
+        eol_ix = response.text.find('\n')
+        text = response.text[eol_ix+1:].replace('\n','')
+        return text
+    else:
+        return np.nan
+
+nt_sequences = all_b_genes.apply(get_from_kegg)
+nt_sequences.index = all_b_genes.str.split(':').apply(lambda x:x[1])
+nt_sequences.dropna(inplace = True)
 nt_sequences.to_csv(pjoin(data_folder,'iJO1366_nt_seq_kegg.csv'))